--- conflicted
+++ resolved
@@ -198,7 +198,6 @@
 }
 ```
 
-$\pi_\text{range}$ then proves 3 relations in zero knowledge:
 $\pi_\text{range}$ then proves 3 relations in zero knowledge:
 1) The bit decomposition sums up to `a`:
 ```math
@@ -274,9 +273,8 @@
 
 This proof shows that `RandomizedCoin` was computed from a `Coin` for which a valid `MAC` was issued.
 
-The public inputs to this proof are the `RandomizedCoin`'s $(C_a, C_s, C_{x_0}, C_{x_1}, C_v)$
-$\pi_\text{MAC}$ proves 3 relations:
-$\pi_\text{MAC}$ proves 3 relations:
+The public inputs to this proof are the `RandomizedCredentials` $(C_a, C_s, C_{x_0}, C_{x_1}, C_v)$
+
 $\pi_\text{MAC}$ proves 3 relations:
 1) $Z = r_aI$ where $r_a$ is the blinding factor from `AmountAttribute`.
 2) $C_a = r_aG_\text{zamount} + r_aG_\text{blind} + aG_\text{amount}$ to prove $r_a$ is indeed the same as in `AmountAttribute`.
@@ -290,22 +288,15 @@
 ### Proof of Balance ($\pi_\text{balance}$):
 > [BalanceStatement](https://github.com/lollerfirst/cashu-kvac/blob/14024615471e3d6cb328bade1db0db3e6d67fd38/src/kvac.py#L247)
 
-<<<<<<< HEAD
-This proof shows that the difference in encoded amount between the sum of many `RandomizedCredentials`'s $C_{a_i}$ and many new `AmountAttribute`s $M_{a_i}$ is exactly $\Delta_a$.
-This proof shows that the difference in encoded amount between the sum of many `RandomizedCredentials`'s $C_{a_i}$ and many new `AmountAttribute`s $M_{a_i}$ is exactly $\Delta_a$.
-=======
-This proof shows that the difference in encoded amount between the sum of many `RandomizedCoin`'s $C_{a_i}$ and many new `Coin`s $M_{a_i}$ is exactly $\Delta_a$.
->>>>>>> d70f5c1b
+This proof shows that the difference in encoded amount between the sum of many `RandomizedCoin`s $C_{a_i}$ and many new `AmountAttribute`s $M_{a_i}$ is exactly $\Delta_a$.
 
 $\pi_\text{balance}$ proves 1 relation:
-$\pi_\text{balance}$ proves 1 relation:
 ```math
 B = \sum_{i=0}^n\left(r_{a_i}\right)G_\text{zamount} + \sum_{i=0}^n\left(r_{a_i}-r'_{a_i}\right)G_\text{blind}
 ```
 Where $r'_{a_i}$ (with the apex $'$) are the amount blinding terms for the new attributes.
 
 This statement works because the Mint uses $\Delta_a$ to re-compute the verification value $B$ autonomously as:
-This statement works because the Mint uses $\Delta_a$ to re-compute the verification value $B$ autonomously as:
 
 ```math
 B = \Delta_aG_\text{amount} + \sum_{i=0}^{n}\left(C_{a_i}-M_{a_i}\right)
@@ -317,11 +308,7 @@
 
 During any swap operation, a client has the option to reveal the `Coin`'s script commitment $M_s$ to the Mint, whenever this is present ([code](https://github.com/lollerfirst/cashu-kvac/blob/c6497c8e69da1e3df7dcc2705114fe7d68986f30/src/models.py#L215)). If the script is disclosed, the Mint can evaluate and execute it, determining whether to accept the transaction based on the script's outcome.
 
-<<<<<<< HEAD
 However, if the client chooses **not** to reveal the script, they must instead prove that the script encoded in each of the **new** `ScriptAttribute`s matches the script encoded in the **old** `RandomizedCredential`s. This proof can be accomplished in an all-to-all manner using a batch discrete logarithm equivalence.
-=======
-However, if the client chooses **not** to reveal the script, they must instead prove that the script encoded in each of the **new** `Coin`s matches the script encoded in the **old** `RandomizedCoin`s. This proof can be accomplished in an all-to-all manner using a batch discrete logarithm equivalence.
->>>>>>> d70f5c1b
 
 $\pi_\text{script}$ proves $n+m$ relations, where $m$ is the number of **old** `RandomizedCoin`s provided and $n$ is the number of **new** `Coin`s:
 
@@ -360,26 +347,13 @@
 2. Generate `RandomizedCoin` from the **old** `Coin` [(72)](https://github.com/lollerfirst/cashu-kvac/blob/14024615471e3d6cb328bade1db0db3e6d67fd38/examples/full_interaction.py#L72).
 
 The client also generates the following ZK-proofs:
-- $\pi_\text{balance}$: Proves that the balance difference $\Delta_a$ (should equal $0$ or the fees) between **old** inputs and **new** outputs is valid. [(78)](https://github.com/lollerfirst/cashu-kvac/blob/14024615471e3d6cb328bade1db0db3e6d67fd38/examples/full_interaction.py#L78).
-- $\pi_\text{range}$: For each new `AmountAttribute`, proves the value is within the range $[0, L-1]$. [(69)](https://github.com/lollerfirst/cashu-kvac/blob/14024615471e3d6cb328bade1db0db3e6d67fd38/examples/full_interaction.py#L69).
-<<<<<<< HEAD
-- $\pi_\text{MAC}$: Proves that the provided `RandomizedCredential`s are valid and unspent. [(75)](https://github.com/lollerfirst/cashu-kvac/blob/14024615471e3d6cb328bade1db0db3e6d67fd38/examples/full_interaction.py#L75)
-- $\pi_\text{script}$: Ensures all **new** `ScriptAttribute`s encode the same script hash $s$ as the **old** `RandomizedCredential`s. [(81)](https://github.com/lollerfirst/cashu-kvac/blob/14024615471e3d6cb328bade1db0db3e6d67fd38/examples/full_interaction.py#L81).
 - $\pi_\text{balance}$: Proves that the balance difference $\Delta_a$ (should equal $0$ or the fees) between old and new wallet balances is valid. Inputs: **old** and **new** `AmountAttribute`s [(78)](https://github.com/lollerfirst/cashu-kvac/blob/14024615471e3d6cb328bade1db0db3e6d67fd38/examples/full_interaction.py#L78).
 - $\pi_\text{range}$: For each new `AmountAttribute`, proves the value is within the range $[0, L-1]$. [(69)](https://github.com/lollerfirst/cashu-kvac/blob/14024615471e3d6cb328bade1db0db3e6d67fd38/examples/full_interaction.py#L69).
 - $\pi_\text{MAC}$: Proves that the provided `RandomizedCredential`s are valid and unspent. [(75)](https://github.com/lollerfirst/cashu-kvac/blob/14024615471e3d6cb328bade1db0db3e6d67fd38/examples/full_interaction.py#L75)
 - $\pi_\text{script}$: Ensures all **new** `ScriptAttribute`s encode the same script hash $s$ as the **old** `RandomizedCredential`s. [(81)](https://github.com/lollerfirst/cashu-kvac/blob/14024615471e3d6cb328bade1db0db3e6d67fd38/examples/full_interaction.py#L81).
 
 The client sends:
-- (**old** `RandomizedCredential`s, **new** `AmountAttribute`/`ScriptAttribute` pairs)  
-- (**old** `RandomizedCredential`s, **new** `AmountAttribute`/`ScriptAttribute` pairs)  
-=======
-- $\pi_\text{MAC}$: Proves that the provided `RandomizedCoin`s are valid and unspent. [(75)](https://github.com/lollerfirst/cashu-kvac/blob/14024615471e3d6cb328bade1db0db3e6d67fd38/examples/full_interaction.py#L75)
-- $\pi_\text{script}$: Ensures all **new** `ScriptAttribute`s encode the same script hash $s$ as the **old** `RandomizedCoin`s. [(81)](https://github.com/lollerfirst/cashu-kvac/blob/14024615471e3d6cb328bade1db0db3e6d67fd38/examples/full_interaction.py#L81).
-
-The client sends:
-- (**old** `RandomizedCoin`s, **new** `AmountAttribute`/`ScriptAttribute` pairs)  
->>>>>>> d70f5c1b
+- (**old** `RandomizedCoin`s, **new** `AmountAttribute`/`ScriptAttribute` pairs)   
 - All proofs.
 
 The Mint then [(89-105)](https://github.com/lollerfirst/cashu-kvac/blob/14024615471e3d6cb328bade1db0db3e6d67fd38/examples/full_interaction.py#L89):
@@ -408,19 +382,6 @@
 ```math
    M_{a'} \gets M_a + o \cdot G_\text{amount}
 ```
-### Blank Outputs for Overpaid Fee Change
-
-In Cashu, wallets often *overpay* during melt operations to ensure successful transactions, accounting for the unpredictability of lightning fees.
-
-To allow the Mint to return the excess coins to the client, the client provides "blank" `BlindedMessage`s with no predefined amount. The Mint then assigns a value to these outputs and signs them with its keys.
-
-With KVAC, this process is simplified:
-
-1. During a melt operation, the client declares a $\Delta_a$ between the inputs and outputs that exceeds the peg-out amount (amount in the melt quote). This claim is substantiated by $\pi_\text{balance}$.
-2. The Mint returns the overpaid amount $o$ by adjusting the commitment $M_a$ of the **new** `AmountAttribute`. Specifically, it tweaks the commitment as follows:
-```math
-   M_{a'} \gets M_a + o \cdot G_\text{amount}
-```
 
 ---
 
