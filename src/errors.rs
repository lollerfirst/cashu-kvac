--- conflicted
+++ resolved
@@ -12,15 +12,12 @@
     InvalidConfiguration,
     #[error("Cannot map hash to a valid point on the curve")]
     InvalidPoint,
-<<<<<<< HEAD
+    #[error("Wrong number of secrets for MintPrivateKey")]
+    InvalidMintPrivateKey,
     #[error("Hex string is too long")]
     HexStringTooLong,
     #[error("Cannot deserialize from this object")]
     InvalidSerialization,
-=======
-    #[error("Wrong number of secrets for MintPrivateKey")]
-    InvalidMintPrivateKey,
->>>>>>> 48c715eb
     /// Secp256k1 error
     #[error(transparent)]
     Secp256k1(#[from] secp256k1::Error),
